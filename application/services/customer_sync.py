--- conflicted
+++ resolved
@@ -171,30 +171,15 @@
         """
         try:
             with db_manager.get_mis_session() as session:
-<<<<<<< HEAD
-            
-                query = session.query(TblOnlineApplication).filter(
-                    or_(TblOnlineApplication.QuickBk_Status == 0, TblOnlineApplication.QuickBk_Status.is_(None))
-                    ).order_by(TblOnlineApplication.appl_date.desc())
-                
-=======
                 # Step 1: Get base applicants
                 query = session.query(TblOnlineApplication).filter(
                     or_(TblOnlineApplication.QuickBk_Status == 0, TblOnlineApplication.QuickBk_Status.is_(None))
                 ).order_by(TblOnlineApplication.appl_date.desc())
 
->>>>>>> acc7664e
                 if limit:
                     query = query.limit(limit)
                 if offset:
                     query = query.offset(offset)
-<<<<<<< HEAD
-                    
-                applicants = query.all()
-                logger.info(f"Retrieved {len(applicants)} unsynchronized applicants")
-                return applicants
-                
-=======
 
                 applicants = query.all()
                 logger.info(f"Retrieved {len(applicants)} unsynchronized applicants")
@@ -245,7 +230,6 @@
                 logger.info(f"Optimized batch loading completed: {len(applicants)} applicants, {len(country_map)} countries, {len(mode_map)} modes")
                 return applicants
             
->>>>>>> acc7664e
         except Exception as e:
             logger.error(f"Error getting unsynchronized applicants: {e}")
             raise
@@ -266,28 +250,15 @@
         """
         try:
             with db_manager.get_mis_session() as session:
-<<<<<<< HEAD
-            
-                query = session.query(TblPersonalUg).filter(
-                    or_(TblPersonalUg.QuickBk_Status == 0, TblPersonalUg.QuickBk_Status.is_(None))
-                    ).order_by(TblPersonalUg.reg_date.desc())
-                
-=======
                 # Step 1: Get base students
                 query = session.query(TblPersonalUg).filter(
                     or_(TblPersonalUg.QuickBk_Status == 0, TblPersonalUg.QuickBk_Status.is_(None))
                 ).order_by(TblPersonalUg.reg_date.desc())
 
->>>>>>> acc7664e
                 if limit:
                     query = query.limit(limit)
                 if offset:
                     query = query.offset(offset)
-<<<<<<< HEAD
-                    
-                students = query.all()
-                logger.info(f"Retrieved {len(students)} unsynchronized students")
-=======
 
                 students = query.all()
                 logger.info(f"Retrieved {len(students)} unsynchronized students")
@@ -398,7 +369,6 @@
                         student._cached_intake = None
 
                 logger.info(f"Optimized batch loading completed: {len(students)} students with cached enrichment data")
->>>>>>> acc7664e
                 return students
                 
         except Exception as e:
