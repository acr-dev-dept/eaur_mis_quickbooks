--- conflicted
+++ resolved
@@ -1252,45 +1252,6 @@
 
 
 if __name__ == "__main__":
-<<<<<<< HEAD
-    client_id = os.getenv("QUICK_BOOKS_CLIENT_ID")
-    client_secret = os.getenv("QUICK_BOOKS_SECRET")
-    redirect_uri = "https://www.netpipo.com"
-    refresh_token = os.getenv("QUICK_BOOKS_REFRESH_TOKEN")
-    realm_id = os.getenv("QUICK_BOOKS_REALM_ID")
-    api_base_url = os.getenv("QUICK_BOOKS_BASEURL_SANDBOX")
-    print(f"client_id: {client_id}")
-    print(f"client_secret: {client_secret}")
-    print(f"redirect_uri: {redirect_uri}")
-    print(f"refresh_token: {refresh_token}")
-    print(f"realm_id: {realm_id}")
-    print(f"api_base_url: {api_base_url}")
-
-    try:
-        qb = QuickBooks(client_id, client_secret, redirect_uri, api_base_url, refresh_token)
-        print(f"QuickBooks client created: {qb}")
-    except Exception as e:
-        print("Error:", str(e))
-
-    try:
-        # Refresh the token
-        tokens = qb.refresh_access_token()
-        print("tokens:", tokens)
-    except Exception as e:
-        print("Error:", str(e))
-
-    try:
-        # Get company info
-        company_info = qb.get_company_info(realm_id)
-        print(f"Company Info: {company_info}")
-        company_name = company_info["CompanyInfo"]["CompanyName"]
-        print(f"Company Name: {company_name}")
-        address = company_info["CompanyInfo"]["CompanyAddr"]
-        print(f"Company Address: {address}")
-    except Exception as e:
-        print("Error:", str(e))
-    
-=======
     # Import Flask app factory to create application context
     import sys
     import os
@@ -1328,7 +1289,6 @@
             'QUICK_BOOKS_SECRET': client_secret,
             'QUICK_BOOKS_REALM_ID': realm_id
         }
->>>>>>> 47259aba
 
         missing_vars = [var for var, value in required_vars.items() if not value]
         if missing_vars:
